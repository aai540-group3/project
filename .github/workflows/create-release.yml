name: Create Release

on:
  workflow_dispatch:
  push:
    branches:
      - main

jobs:
  release:
    runs-on: ubuntu-latest
    steps:
      - name: Checkout code
        uses: actions/checkout@692973e3d937129bcbf40652eb9f2f61becf3332  # v4.1.7

      - name: Bump version and push tag
        id: tag_version
        uses: anothrNick/github-tag-action@f278d49d30cdd8775cc3e7dd00b5ee11686ee297  # v1
        env:
          GITHUB_TOKEN: ${{ secrets.GITHUB_TOKEN }}
          WITH_V: true
          PRERELEASE: true
          DEFAULT_BUMP: minor

      - name: Release
<<<<<<< HEAD
        uses: softprops/action-gh-release@c062e08bd532815e2082a85e87e3ef29c3e6d191  # v2.0.8
=======
        uses: softprops/action-gh-release@c062e08bd532815e2082a85e87e3ef29c3e6d191 # v2.0.8
        env:
          GITHUB_TOKEN: ${{ secrets.GITHUB_TOKEN }}
>>>>>>> 118ca0e1
        with:
          name: Final Project Deliverables ${{ steps.tag_version.outputs.new_tag }}
          tag_name: ${{ steps.tag_version.outputs.new_tag }}
          generate_release_notes: true
          draft: false
          prerelease: false
          make_latest: true
          files: |
            Final_Project_Team_3_Deliverable_1.pdf
            Final_Project_Team_3_Deliverable_2.mp4
            Final_Project_Team_3_Deliverable_3.zip
          body: |
            DELIVERABLES:
              - [Final_Project_Team_3_Deliverable_1.pdf](https://github.com/${{ github.repository }}/releases/download/${{ steps.tag_version.outputs.new_tag }}/Final_Project_Team_3_Deliverable_1.pdf)
              - [Final_Project_Team_3_Deliverable_2.mp4](https://github.com/${{ github.repository }}/releases/download/${{ steps.tag_version.outputs.new_tag }}/Final_Project_Team_3_Deliverable_2.mp4)
              - [Final_Project_Team_3_Deliverable_3.zip](https://github.com/${{ github.repository }}/releases/download/${{ steps.tag_version.outputs.new_tag }}/Final_Project_Team_3_Deliverable_3.zip)
<|MERGE_RESOLUTION|>--- conflicted
+++ resolved
@@ -11,11 +11,11 @@
     runs-on: ubuntu-latest
     steps:
       - name: Checkout code
-        uses: actions/checkout@692973e3d937129bcbf40652eb9f2f61becf3332  # v4.1.7
+        uses: actions/checkout@692973e3d937129bcbf40652eb9f2f61becf3332 # v4.1.7
 
       - name: Bump version and push tag
         id: tag_version
-        uses: anothrNick/github-tag-action@f278d49d30cdd8775cc3e7dd00b5ee11686ee297  # v1
+        uses: anothrNick/github-tag-action@f278d49d30cdd8775cc3e7dd00b5ee11686ee297 # v1
         env:
           GITHUB_TOKEN: ${{ secrets.GITHUB_TOKEN }}
           WITH_V: true
@@ -23,13 +23,9 @@
           DEFAULT_BUMP: minor
 
       - name: Release
-<<<<<<< HEAD
-        uses: softprops/action-gh-release@c062e08bd532815e2082a85e87e3ef29c3e6d191  # v2.0.8
-=======
         uses: softprops/action-gh-release@c062e08bd532815e2082a85e87e3ef29c3e6d191 # v2.0.8
         env:
           GITHUB_TOKEN: ${{ secrets.GITHUB_TOKEN }}
->>>>>>> 118ca0e1
         with:
           name: Final Project Deliverables ${{ steps.tag_version.outputs.new_tag }}
           tag_name: ${{ steps.tag_version.outputs.new_tag }}
@@ -45,4 +41,4 @@
             DELIVERABLES:
               - [Final_Project_Team_3_Deliverable_1.pdf](https://github.com/${{ github.repository }}/releases/download/${{ steps.tag_version.outputs.new_tag }}/Final_Project_Team_3_Deliverable_1.pdf)
               - [Final_Project_Team_3_Deliverable_2.mp4](https://github.com/${{ github.repository }}/releases/download/${{ steps.tag_version.outputs.new_tag }}/Final_Project_Team_3_Deliverable_2.mp4)
-              - [Final_Project_Team_3_Deliverable_3.zip](https://github.com/${{ github.repository }}/releases/download/${{ steps.tag_version.outputs.new_tag }}/Final_Project_Team_3_Deliverable_3.zip)
+              - [Final_Project_Team_3_Deliverable_3.zip](https://github.com/${{ github.repository }}/releases/download/${{ steps.tag_version.outputs.new_tag }}/Final_Project_Team_3_Deliverable_3.zip)
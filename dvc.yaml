--- conflicted
+++ resolved
@@ -55,26 +55,16 @@
       - dvclive_evaluate/plots/metrics/accuracy.tsv:
           cache: false
     plots:
-<<<<<<< HEAD
       - dvclive_evaluate/plots/metrics/precision.tsv:
           cache: false
       - dvclive_evaluate/plots/metrics/recall.tsv:
           cache: false
       - dvclive_evaluate/plots/metrics/roc_auc.tsv:
           cache: false
-=======
-    - dvclive_evaluate/plots/metrics/precision.tsv:
-        cache: false
-    - dvclive_evaluate/plots/metrics/recall.tsv:
-        cache: false
-    - dvclive_evaluate/plots/metrics/roc_auc.tsv:
-        cache: false
->>>>>>> ce69776b
 
   visualize:
     cmd: python src/visualization/visualization.py
     deps:
-<<<<<<< HEAD
       - src/visualization/visualize.py
       - dvclive/plots/metrics/cv_accuracy.tsv
       - dvclive_evaluate/plots/metrics/accuracy.tsv
@@ -91,20 +81,4 @@
   - dvclive/plots/metrics:
       x: step
   - dvclive_evaluate/plots/metrics:
-      x: step
-=======
-    - src/visualization/visualization.py
-    - dvclive/plots/metrics/cv_accuracy.tsv
-    - dvclive_evaluate/plots/metrics/accuracy.tsv
-    - dvclive_evaluate/plots/metrics/precision.tsv
-    - dvclive_evaluate/plots/metrics/recall.tsv
-    - dvclive_evaluate/plots/metrics/roc_auc.tsv
-    outs:
-    - reports/figures:
-        cache: false
-metrics:
-- dvclive/metrics.json
-plots:
-- dvclive/plots/metrics:
-    x: step
->>>>>>> ce69776b
+      x: step